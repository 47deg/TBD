ThisBuild / scalaVersion := "3.1.1-RC1"
ThisBuild / organization := "com.47deg"
ThisBuild / versionScheme := Some("early-semver")

addCommandAlias("ci-test", "scalafmtCheckAll; scalafmtSbtCheck; mdoc; test")
addCommandAlias("ci-docs", "github; mdoc")
addCommandAlias("ci-publish", "github; ci-release")

publish / skip := true

lazy val `scala-fx` = project.settings(scalafxSettings: _*)

lazy val benchmarks =
  project.dependsOn(`scala-fx`).settings(publish / skip := true).enablePlugins(JmhPlugin)

lazy val documentation = project
  .dependsOn(`scala-fx`)
  .enablePlugins(MdocPlugin)
  .settings(mdocOut := file("."))
  .settings(publish / skip := true)

<<<<<<< HEAD
libraryDependencies ++= Seq(
  "org.typelevel" %% "cats-effect" % "3.3.0",
  "org.scalacheck" %% "scalacheck" % "1.15.4" % "test"
)

lazy val examples = (project in file("examples")).settings(
  name := "examples",
  Compile / unmanagedSourceDirectories += file("src/main/scala"),
  libraryDependencies ++= Seq(
    "org.typelevel" %% "cats-effect" % "3.3.0",
    "org.http4s" %% "http4s-dsl" % "0.23.6",
    "org.http4s" %% "http4s-blaze-server" % "0.23.6",
    "org.http4s" %% "http4s-circe" % "0.23.6",
    "io.circe" %% "circe-core" % "0.14.1",
    "io.circe" %% "circe-generic" % "0.14.1"
  )
)
=======
lazy val scalafxSettings: Seq[Def.Setting[_]] =
  Seq(
    classLoaderLayeringStrategy := ClassLoaderLayeringStrategy.Flat,
    javaOptions ++= Seq(
      "-XX:+IgnoreUnrecognizedVMOptions",
      "-XX:-DetectLocksInCompiledFrames",
      "-XX:+UnlockDiagnosticVMOptions",
      "-XX:+UnlockExperimentalVMOptions",
      "-XX:+UseNewCode",
      "--add-modules=java.base",
      "--add-opens java.base/jdk.internal.vm=ALL-UNNAMED",
      "--add-exports java.base/jdk.internal.vm=ALL-UNNAMED",
      "--enable-preview"
    ),
    libraryDependencies ++= Seq(
      "org.scalacheck" %% "scalacheck" % "1.15.4" % Test
    )
  )
>>>>>>> 433a3b49
<|MERGE_RESOLUTION|>--- conflicted
+++ resolved
@@ -19,25 +19,6 @@
   .settings(mdocOut := file("."))
   .settings(publish / skip := true)
 
-<<<<<<< HEAD
-libraryDependencies ++= Seq(
-  "org.typelevel" %% "cats-effect" % "3.3.0",
-  "org.scalacheck" %% "scalacheck" % "1.15.4" % "test"
-)
-
-lazy val examples = (project in file("examples")).settings(
-  name := "examples",
-  Compile / unmanagedSourceDirectories += file("src/main/scala"),
-  libraryDependencies ++= Seq(
-    "org.typelevel" %% "cats-effect" % "3.3.0",
-    "org.http4s" %% "http4s-dsl" % "0.23.6",
-    "org.http4s" %% "http4s-blaze-server" % "0.23.6",
-    "org.http4s" %% "http4s-circe" % "0.23.6",
-    "io.circe" %% "circe-core" % "0.14.1",
-    "io.circe" %% "circe-generic" % "0.14.1"
-  )
-)
-=======
 lazy val scalafxSettings: Seq[Def.Setting[_]] =
   Seq(
     classLoaderLayeringStrategy := ClassLoaderLayeringStrategy.Flat,
@@ -56,4 +37,16 @@
       "org.scalacheck" %% "scalacheck" % "1.15.4" % Test
     )
   )
->>>>>>> 433a3b49
+
+lazy val examples = (project in file("examples")).settings(
+  name := "examples",
+  Compile / unmanagedSourceDirectories += file("src/main/scala"),
+  libraryDependencies ++= Seq(
+    "org.typelevel" %% "cats-effect" % "3.3.0",
+    "org.http4s" %% "http4s-dsl" % "0.23.6",
+    "org.http4s" %% "http4s-blaze-server" % "0.23.6",
+    "org.http4s" %% "http4s-circe" % "0.23.6",
+    "io.circe" %% "circe-core" % "0.14.1",
+    "io.circe" %% "circe-generic" % "0.14.1"
+  )
+)