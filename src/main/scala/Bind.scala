package fx

import scala.annotation.implicitNotFound
import cats.effect.IO
import cats.effect.unsafe.IORuntime
import scala.concurrent.ExecutionContext
import cats.effect.unsafe.Scheduler
import cats.effect.unsafe.IORuntimeConfig

extension [R, A](fa: Either[R, A])
  def bind: A * Errors[R] = fa.fold(_.shift, identity)

extension [R, A](fa: List[Either[R, A]])
  def bind: List[A] * Errors[R] = fa.map(_.bind)

<<<<<<< HEAD
extension [R, A](fa: IO[A])
  /** TODO suspend Free monads like IO for integrations
    */
  def bind: A * Control[Throwable] =
    val ec = new ExecutionContext {
      def execute(runnable: Runnable): Unit =
        Thread.startVirtualThread(runnable)
      def reportFailure(cause: Throwable): Unit =
        cause.printStackTrace
    }
    val sc: Scheduler = ???
    given IORuntime = IORuntime(
      compute = ec,
      blocking = ec,
      scheduler = sc,
      shutdown = () => (),
      config = IORuntimeConfig()
    )
    fa.unsafeRunSync()
=======
extension [A](fa: Option[A])
  def bind: A * Bind * Errors[None.type] = fa.fold(None.shift)(identity)
>>>>>>> b79c8489
<|MERGE_RESOLUTION|>--- conflicted
+++ resolved
@@ -7,33 +7,32 @@
 import cats.effect.unsafe.Scheduler
 import cats.effect.unsafe.IORuntimeConfig
 
-extension [R, A](fa: Either[R, A])
-  def bind: A * Errors[R] = fa.fold(_.shift, identity)
+/** Brings the capability to perform Monad bind in place to any type. Types may
+ * access [[Control]] to short-circuit as necessary
+ *
+ * ```scala
+ * import fx.Bind
+ *
+ * extension [R, A](fa: Either[R, A])
+ *   def bind: A * Bind * Control[R] = fa.fold(_.shift, identity)
+ * ```
+ */
+@implicitNotFound(
+"Monadic bind requires capability:\n* Bind"
+)
+opaque type Bind = Unit
 
-extension [R, A](fa: List[Either[R, A]])
-  def bind: List[A] * Errors[R] = fa.map(_.bind)
+object Bind:
+  given Bind = ()
 
-<<<<<<< HEAD
-extension [R, A](fa: IO[A])
-  /** TODO suspend Free monads like IO for integrations
-    */
-  def bind: A * Control[Throwable] =
-    val ec = new ExecutionContext {
-      def execute(runnable: Runnable): Unit =
-        Thread.startVirtualThread(runnable)
-      def reportFailure(cause: Throwable): Unit =
-        cause.printStackTrace
-    }
-    val sc: Scheduler = ???
-    given IORuntime = IORuntime(
-      compute = ec,
-      blocking = ec,
-      scheduler = sc,
-      shutdown = () => (),
-      config = IORuntimeConfig()
-    )
-    fa.unsafeRunSync()
-=======
+  extension [A](fa: List[A])
+  def bind: A * Bind = ???
+
+  extension [R, A](fa: Either[R, A])
+  def bind: A * Bind * Errors[R] = fa.fold(_.shift, identity)
+
+  extension [R, A](fa: List[Either[R, A]])
+  def bind: List[A] * Bind * Errors[R] = fa.map(_.bind)
+
 extension [A](fa: Option[A])
-  def bind: A * Bind * Errors[None.type] = fa.fold(None.shift)(identity)
->>>>>>> b79c8489
+  def bind: A * Bind * Errors[None.type] = fa.fold(None.shift)(identity)