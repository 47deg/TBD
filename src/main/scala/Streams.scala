package fx

import java.util.concurrent.Semaphore
import scala.annotation.implicitNotFound
import scala.collection.mutable.ArrayBuffer
import scala.collection.mutable.ListBuffer

@implicitNotFound(
  "Receiving values from streams or channels require capability:\n% Receive[${A}]"
)
trait Receive[+A]:
  def receive(f: A => Unit): Unit

extension [A](r: Receive[Receive[A]])
  def flatten: Receive[A] =
    streamed(r.receive(sendAll))

  def flattenMerge[B](
      concurrency: Int
  ): Receive[B] % Send[Receive[A]] % Send[A] =
    val semaphore = Semaphore(concurrency)
    streamed(receive { (inner: Receive[A]) =>
      semaphore.acquire()
      uncancellable(() => {
        try sendAll(inner)
        finally semaphore.release()
      })
    }(using r))

extension [A](r: Receive[A])

  def transform[B](f: (A => Unit) % Send[B]): Receive[B] =
    streamed(receive(f)(using r))

  def filter(predicate: (A => Boolean) % Send[A]): Receive[A] =
    transform { value => if (predicate(value)) send(value) }

  def map[B](f: (A => B)): Receive[B] =
    transform { v => send(f(v)) }

  def flatMap[B](transform: A => Receive[B]): Receive[B] =
    map(transform).flatten

  def flatMapMerge[B](concurrency: Int)(
      transform: A => Receive[B]
  ): Receive[B] % Structured % Send[Receive[B]] % Send[B] =
    map(transform).flattenMerge(concurrency)

  def zipWithIndex: Receive[(A, Int)] =
    var index = 0
    map { (value: A) =>
      if (index < 0) throw ArithmeticException("Overflow")
      val v = (value, index)
      index = index + 1
      v
    }

  def fold[R](initial: R, operation: (R, A) => R): Receive[R] =
    streamed {
      var acc: R = initial
      send(acc)
      r.receive { (value: A) =>
        acc = operation(acc, value)
        send(acc)
      }
    }

  def toList: List[A] =
<<<<<<< HEAD
    val buffer = new ListBuffer[A]
    r.receive { (value: A) => buffer.addOne(value) }
=======
    val buffer = new ArrayBuffer[A]
    r.receive(buffer.addOne)
>>>>>>> 46b09d06
    buffer.toList

def receive[A](f: A => Unit): Unit % Receive[A] =
  summon[Receive[A]].receive(f)

@implicitNotFound(
  "Sending values to streams or channels require capability:\n% Send[${A}]"
)
trait Send[A]:
  def send(value: A): Unit
  def sendAll(receive: Receive[A]): Unit =
    receive.receive(send)

def send[A](value: A): Unit % Send[A] =
  summon[Send[A]].send(value)

def sendAll[A](receive: Receive[A]): Unit % Send[A] =
  summon[Send[A]].sendAll(receive)

def streamed[A](f: Unit % Send[A]): Receive[A] =
  (receive: (A) => Unit) =>
    given Send[A] = (a: A) => receive(a)
    f

def streamOf[A](values: A*): Receive[A] =
  streamed {
    for (value <- values) send(value)
  }

private[this] def repeat(n: Int)(f: (Int) => Unit): Unit =
  for (i <- 0 to n) f(i)

val sent: Unit % Send[Int] =
  repeat(100)(send)

val received: Unit % Receive[(Int, Int)] =
  receive(println)

@main def SimpleFlow: Unit =

  val listed = streamed(sent)
    .transform((n: Int) => send(n + 1))
    .filter((n: Int) => n % 2 == 0)
    .map((n: Int) => n * 10)
    .zipWithIndex
    .toList

  println(listed)<|MERGE_RESOLUTION|>--- conflicted
+++ resolved
@@ -2,7 +2,6 @@
 
 import java.util.concurrent.Semaphore
 import scala.annotation.implicitNotFound
-import scala.collection.mutable.ArrayBuffer
 import scala.collection.mutable.ListBuffer
 
 @implicitNotFound(
@@ -66,13 +65,8 @@
     }
 
   def toList: List[A] =
-<<<<<<< HEAD
     val buffer = new ListBuffer[A]
-    r.receive { (value: A) => buffer.addOne(value) }
-=======
-    val buffer = new ArrayBuffer[A]
     r.receive(buffer.addOne)
->>>>>>> 46b09d06
     buffer.toList
 
 def receive[A](f: A => Unit): Unit % Receive[A] =
