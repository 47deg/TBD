package fx

import org.scalacheck.Properties
import org.scalacheck.Prop.forAll

object BindTests extends Properties("Bind Tests"):
  property("Binding two values of the same type") = forAll { (a: Int, b: Int) =>
    val effect: Int * Bind = Right(a).bind + Right(b).bind
    run(effect) == a + b
  }

<<<<<<< HEAD
  property("Binding two values of different types") = forAll { (a: Int, b: Int) =>
    val effect: Int * Bind = Right(a).bind + Some(b).bind
    run(effect) == a + b
=======
  property("Binding two values of different types") = forAll {
    (a: Int, b: Int) =>
      val effect: Int * Control[None.type] = Right(a).bind + Some(b).bind
      run(effect) == a + b
>>>>>>> c8ea018e
  }

  property("Short-circuiting with Either.Left") = forAll {
    (n: Int, s: String) =>
      val effect: Int * Control[String | None.type] =
        Left[String, Int](s).bind + Some(n).bind
      run(effect) == s
  }

  property("Short-circuiting with Option.None") = forAll { (n: Int) =>
    val effect: Int * Control[None.type] =
      Right(n).bind + Option.empty[Int].bind
    run(effect) == None
  }<|MERGE_RESOLUTION|>--- conflicted
+++ resolved
@@ -9,22 +9,15 @@
     run(effect) == a + b
   }
 
-<<<<<<< HEAD
   property("Binding two values of different types") = forAll { (a: Int, b: Int) =>
     val effect: Int * Bind = Right(a).bind + Some(b).bind
     run(effect) == a + b
-=======
-  property("Binding two values of different types") = forAll {
-    (a: Int, b: Int) =>
-      val effect: Int * Control[None.type] = Right(a).bind + Some(b).bind
-      run(effect) == a + b
->>>>>>> c8ea018e
   }
 
   property("Short-circuiting with Either.Left") = forAll {
     (n: Int, s: String) =>
       val effect: Int * Control[String | None.type] =
-        Left[String, Int](s).bind + Some(n).bind
+        Left[String, Int](s).bind + Option(n).bind
       run(effect) == s
   }
 
