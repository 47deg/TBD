--- conflicted
+++ resolved
@@ -5,35 +5,19 @@
 
 object RuntimeTests extends Properties("Runtime Tests"):
   property("Either binding toOption") = forAll { (a: Int, b: Int) =>
-<<<<<<< HEAD
     val effect: Int * Bind = Right(a).bind + Right(b).bind
-    effect.toOption == Some(a + b)
+    toOption(effect) == Some(a + b)
   }
 
   property("Option binding toEither") = forAll { (a: Int, b: Int) =>
     val effect: Int * Bind = Some(a).bind + Some(b).bind
-    effect.toEither == Right(a + b)
-=======
-    val effect: Int * Control[Nothing] = Right(a).bind + Right(b).bind
-    toOption(effect) == Some(a + b)
-  }
-
-  property("Option binding toEither") = forAll { (a: Int, b: Int) =>
-    val effect: Int * Control[None.type] =
-      Some(a).bind + Some(b).bind
     toEither(effect) == Right(a + b)
->>>>>>> c8ea018e
   }
 
   property("Binding two values of different types toEither") = forAll {
     (a: Int, b: Int) =>
-<<<<<<< HEAD
       val effect: Int * Bind = Right(a).bind + Some(b).bind
-      effect.toEither == Right(a + b)
-=======
-      val effect: Int * Control[None.type] = Right(a).bind + Some(b).bind
       toEither(effect) == Right(a + b)
->>>>>>> c8ea018e
   }
 
   property("Short-circuiting with Either.Left toEither") = forAll {
