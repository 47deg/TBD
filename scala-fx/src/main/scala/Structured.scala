--- conflicted
+++ resolved
@@ -1,11 +1,7 @@
 package fx
 
 import jdk.incubator.concurrent.StructuredTaskScope
-<<<<<<< HEAD
 import scala.annotation.implicitNotFound
-=======
-
->>>>>>> 9ab1b390
 import java.util.concurrent.Callable
 import java.util.concurrent.CancellationException
 import java.util.concurrent.Executor
@@ -23,11 +19,7 @@
   private[fx] def forked[A](callable: Callable[A]): Future[A] =
     s.fork(callable)
 
-<<<<<<< HEAD
 inline def structured[B](f: Structured ?=> B): B =
-=======
-inline def structured[B](f: B % Structured): B =
->>>>>>> 9ab1b390
   val scope = new StructuredTaskScope[Any]()
   given Structured = scope
   try f
